--- conflicted
+++ resolved
@@ -65,14 +65,6 @@
 	return true
 }
 
-<<<<<<< HEAD
-// GetCookieID returns the visitor identifier stored in the `ID` cookie. If the
-// cookie is missing a new identifier is generated, stored on the client and
-// then returned. The cookie is set to Secure and HttpOnly so it is only sent
-// over HTTPS connections and cannot be read via JavaScript. For requests on
-// localhost the Domain attribute is left empty, otherwise it is set to the host
-// so subdomains share the same cookie.
-=======
 // GetCookieID retrieves the visitor ID cookie or creates a new one if missing.
 //
 // The created cookie is secured with the following attributes:
@@ -81,7 +73,6 @@
 //   - HttpOnly and Secure are true to prevent JavaScript access and require HTTPS.
 //   - SameSite is Lax to protect against CSRF while allowing normal navigation.
 //   - Domain is only set when the host is neither localhost nor 127.0.0.1.
->>>>>>> 68f7d436
 func GetCookieID(w http.ResponseWriter, r *http.Request) string {
 	Debug(">>>> GetCookieID")
 
