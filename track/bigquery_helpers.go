package track

// This file contains helper functions used to stream data to BigQuery while
// automatically creating tables that may not yet exist. The core logic retries
// the insert once after attempting to create the table when BigQuery returns a
// "not found" error.

import (
	"github.com/patdeg/common"
	"github.com/patdeg/common/gcp"

	"golang.org/x/net/context"
	bigquery "google.golang.org/api/bigquery/v2"
	"google.golang.org/api/googleapi"
)

<<<<<<< HEAD
// streamData points to gcp.StreamDataInBigquery and can be replaced in tests.
var streamData = gcp.StreamDataInBigquery

// insertWithTableCreation streams data to BigQuery and creates the table if it doesn't exist.
func insertWithTableCreation(c context.Context, projectID, datasetID, tableID string, req *bigquery.TableDataInsertAllRequest, createTable func(context.Context, string) error) error {
	common.Debug("insertWithTableCreation dataset=%s table=%s", datasetID, tableID)
	err := streamData(c, projectID, datasetID, tableID, req)
=======
// streamDataFn is the function used to stream rows into BigQuery. It is a
// variable so tests can replace it with a stub implementation.
var streamDataFn = gcp.StreamDataInBigquery

// insertWithTableCreation streams data to BigQuery and creates the table if it
// does not exist. When the initial insert returns a 404 error, the provided
// createTable callback is invoked to ensure the dataset and table exist before
// retrying the insert.
func insertWithTableCreation(c context.Context, projectID, datasetID, tableID string, req *bigquery.TableDataInsertAllRequest, createTable func(context.Context, string) error) error {
	common.Debug("insertWithTableCreation dataset=%s table=%s", datasetID, tableID)
	err := streamDataFn(c, projectID, datasetID, tableID, req)
>>>>>>> 6c5a26bd
	if err != nil {
		common.Error("Error while streaming data to BigQuery: %v", err)
		// gerr is of type *googleapi.Error when the BigQuery API returns
		// a structured error. We specifically look for HTTP 404 to know
		// the table does not exist.
		if gerr, ok := err.(*googleapi.Error); ok && gerr.Code == 404 {
			common.Debug("BigQuery returned 404, attempting to create dataset/table")
			common.Info("BigQuery table %s not found, creating table and retrying", tableID)
			if err2 := createTable(c, tableID); err2 != nil {
				common.Error("Error creating table %s: %v", tableID, err2)
				return err2
			}
<<<<<<< HEAD
			if err3 := streamData(c, projectID, datasetID, tableID, req); err3 != nil {
=======
			// Retry the insert after creating the table.
			if err3 := streamDataFn(c, projectID, datasetID, tableID, req); err3 != nil {
>>>>>>> 6c5a26bd
				common.Error("Error streaming to BigQuery after creating table: %v", err3)
				return err3
			}
			common.Debug("Insert after table creation succeeded")
			return nil
		}
		return err
	}
	common.Debug("insertWithTableCreation succeeded without creating table")
	return nil
}<|MERGE_RESOLUTION|>--- conflicted
+++ resolved
@@ -14,15 +14,6 @@
 	"google.golang.org/api/googleapi"
 )
 
-<<<<<<< HEAD
-// streamData points to gcp.StreamDataInBigquery and can be replaced in tests.
-var streamData = gcp.StreamDataInBigquery
-
-// insertWithTableCreation streams data to BigQuery and creates the table if it doesn't exist.
-func insertWithTableCreation(c context.Context, projectID, datasetID, tableID string, req *bigquery.TableDataInsertAllRequest, createTable func(context.Context, string) error) error {
-	common.Debug("insertWithTableCreation dataset=%s table=%s", datasetID, tableID)
-	err := streamData(c, projectID, datasetID, tableID, req)
-=======
 // streamDataFn is the function used to stream rows into BigQuery. It is a
 // variable so tests can replace it with a stub implementation.
 var streamDataFn = gcp.StreamDataInBigquery
@@ -34,7 +25,7 @@
 func insertWithTableCreation(c context.Context, projectID, datasetID, tableID string, req *bigquery.TableDataInsertAllRequest, createTable func(context.Context, string) error) error {
 	common.Debug("insertWithTableCreation dataset=%s table=%s", datasetID, tableID)
 	err := streamDataFn(c, projectID, datasetID, tableID, req)
->>>>>>> 6c5a26bd
+
 	if err != nil {
 		common.Error("Error while streaming data to BigQuery: %v", err)
 		// gerr is of type *googleapi.Error when the BigQuery API returns
@@ -47,12 +38,9 @@
 				common.Error("Error creating table %s: %v", tableID, err2)
 				return err2
 			}
-<<<<<<< HEAD
-			if err3 := streamData(c, projectID, datasetID, tableID, req); err3 != nil {
-=======
+
 			// Retry the insert after creating the table.
 			if err3 := streamDataFn(c, projectID, datasetID, tableID, req); err3 != nil {
->>>>>>> 6c5a26bd
 				common.Error("Error streaming to BigQuery after creating table: %v", err3)
 				return err3
 			}
