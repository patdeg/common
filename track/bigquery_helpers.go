package track

// This file contains helper functions used to stream data to BigQuery while
// automatically creating tables that may not yet exist. The core logic retries
// the insert once after attempting to create the table when BigQuery returns a
// "not found" error.

import (
	"github.com/patdeg/common"
	"github.com/patdeg/common/gcp"

	"golang.org/x/net/context"
	bigquery "google.golang.org/api/bigquery/v2"
	"google.golang.org/api/googleapi"
)

<<<<<<< HEAD
// streamDataFn is the function used to stream rows into BigQuery. It is a
// variable so tests can replace it with a stub implementation.
var streamDataFn = gcp.StreamDataInBigquery

// insertWithTableCreation streams rows into BigQuery. If the initial insert
// fails with a 404 "table not found" error, it will create the table using the
// provided callback and retry the insert once.
=======
// insertWithTableCreation streams data to BigQuery and creates the table if it
// does not exist. When the initial insert returns a 404 error, the provided
// createTable callback is invoked to ensure the dataset and table exist before
// retrying the insert.
>>>>>>> b48bc641
func insertWithTableCreation(c context.Context, projectID, datasetID, tableID string, req *bigquery.TableDataInsertAllRequest, createTable func(context.Context, string) error) error {
	common.Debug("insertWithTableCreation dataset=%s table=%s", datasetID, tableID)
	err := streamDataFn(c, projectID, datasetID, tableID, req)
	if err != nil {
		common.Error("Error while streaming data to BigQuery: %v", err)
		// gerr is of type *googleapi.Error when the BigQuery API returns
		// a structured error. We specifically look for HTTP 404 to know
		// the table does not exist.
		if gerr, ok := err.(*googleapi.Error); ok && gerr.Code == 404 {
			common.Debug("BigQuery returned 404, attempting to create dataset/table")
			common.Info("BigQuery table %s not found, creating table and retrying", tableID)
			if err2 := createTable(c, tableID); err2 != nil {
				common.Error("Error creating table %s: %v", tableID, err2)
				return err2
			}
			// Retry the insert after creating the table.
			if err3 := streamDataFn(c, projectID, datasetID, tableID, req); err3 != nil {
				common.Error("Error streaming to BigQuery after creating table: %v", err3)
				return err3
			}
			common.Debug("Insert after table creation succeeded")
			return nil
		}
		return err
	}
	common.Debug("insertWithTableCreation succeeded without creating table")
	return nil
}<|MERGE_RESOLUTION|>--- conflicted
+++ resolved
@@ -14,20 +14,14 @@
 	"google.golang.org/api/googleapi"
 )
 
-<<<<<<< HEAD
 // streamDataFn is the function used to stream rows into BigQuery. It is a
 // variable so tests can replace it with a stub implementation.
 var streamDataFn = gcp.StreamDataInBigquery
 
-// insertWithTableCreation streams rows into BigQuery. If the initial insert
-// fails with a 404 "table not found" error, it will create the table using the
-// provided callback and retry the insert once.
-=======
 // insertWithTableCreation streams data to BigQuery and creates the table if it
 // does not exist. When the initial insert returns a 404 error, the provided
 // createTable callback is invoked to ensure the dataset and table exist before
 // retrying the insert.
->>>>>>> b48bc641
 func insertWithTableCreation(c context.Context, projectID, datasetID, tableID string, req *bigquery.TableDataInsertAllRequest, createTable func(context.Context, string) error) error {
 	common.Debug("insertWithTableCreation dataset=%s table=%s", datasetID, tableID)
 	err := streamDataFn(c, projectID, datasetID, tableID, req)
