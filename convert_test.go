--- conflicted
+++ resolved
@@ -1,10 +1,6 @@
-<<<<<<< HEAD
-// Package common contains tests for conversion helpers.
-=======
 // Package common contains small helper routines used across different
 // packages. The tests in this file verify the behaviour of the conversion
 // utilities implemented in convert.go.
->>>>>>> fa45a1f0
 package common
 
 import "testing"
