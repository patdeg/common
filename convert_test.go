// Package common contains small helper routines used across different
// packages. The tests in this file verify the behaviour of the conversion
// utilities implemented in convert.go.
package common

import "testing"

// TestCamelCase verifies that CamelCase converts dash separated strings into
// camel cased words.

func TestCamelCase(t *testing.T) {
	got := CamelCase("hello-world")
	want := "HelloWorld"
	if got != want {
		t.Errorf("CamelCase(\"hello-world\") = %q, want %q", got, want)
	}
}

<<<<<<< HEAD
func TestToString(t *testing.T) {
	var nilVal interface{}
	cases := []struct {
		in   interface{}
		want string
	}{
		{123, "123"},
		{int64(42), "42"},
		{3.14, "3.14000000"},
		{"foo", "foo"},
		{true, "true"},
		{nilVal, ""},
	}
	for _, c := range cases {
		if got := ToString(c.in); got != c.want {
			t.Errorf("ToString(%v) = %q, want %q", c.in, got, c.want)
		}
	}
}

=======
// TestToString verifies that values of different basic types are converted
// to their string representation as expected.
func TestToString(t *testing.T) {
	tests := []struct {
		name string
		in   interface{}
		want string
	}{
		{"nil", nil, ""},
		{"int", 5, "5"},
		{"int64", int64(9), "9"},
		{"float64", 1.23, "1.23000000"},
		{"string", "foo", "foo"},
	}
	for _, tt := range tests {
		t.Run(tt.name, func(t *testing.T) {
			if got := ToString(tt.in); got != tt.want {
				t.Errorf("ToString(%v) = %q, want %q", tt.in, got, tt.want)
			}
		})
	}
}

// TestS2F ensures that S2F parses numeric strings and returns zero for
// malformed values.
>>>>>>> 57b35858
func TestS2F(t *testing.T) {
	tests := []struct {
		in   string
		want float64
	}{
<<<<<<< HEAD
		{"1.5", 1.5},
		{"1", 1},
		{"foo", 0},
	}
	for _, tt := range tests {
		if got := S2F(tt.in); got != tt.want {
			t.Errorf("S2F(%q) = %f, want %f", tt.in, got, tt.want)
		}
	}
}

func TestRound(t *testing.T) {
	cases := []struct {
		in        float64
		precision int
		want      float64
	}{
		{3.14159, 2, 3.14},
		{2.675, 2, 2.68},
		{-1.2345, 2, -1.23},
	}
	for _, c := range cases {
		if got := Round(c.in, c.precision); got != c.want {
			t.Errorf("Round(%f, %d) = %f, want %f", c.in, c.precision, got, c.want)
		}
=======
		{"42", 42},
		{"3.14", 3.14},
		{"bogus", 0},
	}
	for _, tt := range tests {
		if got := S2F(tt.in); got != tt.want {
			t.Errorf("S2F(%q) = %v, want %v", tt.in, got, tt.want)
		}
	}
}

// TestRound exercises rounding with various precisions and negative numbers.
func TestRound(t *testing.T) {
	tests := []struct {
		name      string
		n         float64
		precision int
		want      float64
	}{
		{"up", 1.235, 2, 1.24},
		{"down", 1.234, 2, 1.23},
		{"negative", -1.235, 2, -1.24},
		{"zero", 1.5, 0, 2},
	}
	for _, tt := range tests {
		t.Run(tt.name, func(t *testing.T) {
			if got := Round(tt.n, tt.precision); got != tt.want {
				t.Errorf("Round(%v,%d) = %v, want %v", tt.n, tt.precision, got, tt.want)
			}
		})
>>>>>>> 57b35858
	}
}<|MERGE_RESOLUTION|>--- conflicted
+++ resolved
@@ -16,28 +16,6 @@
 	}
 }
 
-<<<<<<< HEAD
-func TestToString(t *testing.T) {
-	var nilVal interface{}
-	cases := []struct {
-		in   interface{}
-		want string
-	}{
-		{123, "123"},
-		{int64(42), "42"},
-		{3.14, "3.14000000"},
-		{"foo", "foo"},
-		{true, "true"},
-		{nilVal, ""},
-	}
-	for _, c := range cases {
-		if got := ToString(c.in); got != c.want {
-			t.Errorf("ToString(%v) = %q, want %q", c.in, got, c.want)
-		}
-	}
-}
-
-=======
 // TestToString verifies that values of different basic types are converted
 // to their string representation as expected.
 func TestToString(t *testing.T) {
@@ -63,39 +41,12 @@
 
 // TestS2F ensures that S2F parses numeric strings and returns zero for
 // malformed values.
->>>>>>> 57b35858
+
 func TestS2F(t *testing.T) {
 	tests := []struct {
 		in   string
 		want float64
 	}{
-<<<<<<< HEAD
-		{"1.5", 1.5},
-		{"1", 1},
-		{"foo", 0},
-	}
-	for _, tt := range tests {
-		if got := S2F(tt.in); got != tt.want {
-			t.Errorf("S2F(%q) = %f, want %f", tt.in, got, tt.want)
-		}
-	}
-}
-
-func TestRound(t *testing.T) {
-	cases := []struct {
-		in        float64
-		precision int
-		want      float64
-	}{
-		{3.14159, 2, 3.14},
-		{2.675, 2, 2.68},
-		{-1.2345, 2, -1.23},
-	}
-	for _, c := range cases {
-		if got := Round(c.in, c.precision); got != c.want {
-			t.Errorf("Round(%f, %d) = %f, want %f", c.in, c.precision, got, c.want)
-		}
-=======
 		{"42", 42},
 		{"3.14", 3.14},
 		{"bogus", 0},
@@ -126,6 +77,5 @@
 				t.Errorf("Round(%v,%d) = %v, want %v", tt.n, tt.precision, got, tt.want)
 			}
 		})
->>>>>>> 57b35858
 	}
 }