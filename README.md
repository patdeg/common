<<<<<<< HEAD
# Common Helpers

Welcome! This repository hosts my personal collection of helper functions and utilities. They cover logging, cookie management, Google Analytics tracking and more. Feel free to use them in your own projects.
=======
# common

Shared helpers for Go projects.

Use the root package:

```go
import "github.com/patdeg/common"
```

Import subpackages, for example:

```go
import "github.com/patdeg/common/auth"
```
>>>>>>> 0b077560
<|MERGE_RESOLUTION|>--- conflicted
+++ resolved
@@ -1,8 +1,3 @@
-<<<<<<< HEAD
-# Common Helpers
-
-Welcome! This repository hosts my personal collection of helper functions and utilities. They cover logging, cookie management, Google Analytics tracking and more. Feel free to use them in your own projects.
-=======
 # common
 
 Shared helpers for Go projects.
@@ -17,5 +12,4 @@
 
 ```go
 import "github.com/patdeg/common/auth"
-```
->>>>>>> 0b077560
+```